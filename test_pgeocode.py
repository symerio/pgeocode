--- conflicted
+++ resolved
@@ -11,7 +11,12 @@
 from numpy.testing import assert_allclose, assert_array_equal
 
 import pgeocode
-from pgeocode import GeoDistance, Nominatim, haversine_distance, _CheckPostalCode
+from pgeocode import (
+    GeoDistance,
+    Nominatim,
+    haversine_distance,
+    _CheckPostalCode,
+)
 
 
 @pytest.fixture
@@ -181,30 +186,19 @@
     assert_allclose(d_ref, d_pred, atol=3)
 
 
-class TestCheckPostalCode():
+class TestCheckPostalCode:
     """ Test for class CheckPostalCode"""
-<<<<<<< HEAD
-    a = _CheckPostalCode('BR')
-=======
+
     a = _CheckPostalCode("BR")
->>>>>>> 3c9a70cb
-
-    def test_is_valid_zip_brazil_false(self, zip_code='69000-010'):
-        assert False == self.a._is_valid_zip_brazil(zip_code)
-
-<<<<<<< HEAD
-    def test_check_is_valid_zip_code_false(self, zip_code='69000-010'):
-=======
+
+    def test_is_valid_zip_brazil_false(self, zip_code="69000-010"):
+        assert self.a._is_valid_zip_brazil(zip_code) is False
+
     def test_check_is_valid_zip_code_false(self, zip_code="69000-010"):
->>>>>>> 3c9a70cb
-        assert self.a._check_is_valid_zip_code(zip_code) == False
-
-    def test_is_valid_zip_brazil_true(self, zip_code='69000-000'):
-        assert True == self.a._is_valid_zip_brazil(zip_code)
-
-<<<<<<< HEAD
-    def test_check_is_valid_zip_code_true(self, zip_code='69000-000'):
-=======
+        assert self.a._check_is_valid_zip_code(zip_code) is False
+
+    def test_is_valid_zip_brazil_true(self, zip_code="69000-000"):
+        assert self.a._is_valid_zip_brazil(zip_code) is True
+
     def test_check_is_valid_zip_code_true(self, zip_code="69000-000"):
->>>>>>> 3c9a70cb
-        assert self.a._check_is_valid_zip_code(zip_code) == True+        assert self.a._check_is_valid_zip_code(zip_code) is True