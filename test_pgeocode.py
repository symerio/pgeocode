# License 3-clause BSD
#
# Authors: Roman Yurchak <roman.yurchak@symerio.com>
import json
import os
import urllib
from io import BytesIO
from zipfile import ZipFile

import numpy as np
import pandas as pd
import pytest
from numpy.testing import assert_allclose, assert_array_equal

import pgeocode
from pgeocode import (
    GeoDistance,
    Nominatim,
    _open_extract_url,
    haversine_distance,
)


@pytest.fixture
def temp_dir(tmpdir, monkeypatch):
    monkeypatch.setattr(pgeocode, "STORAGE_DIR", str(tmpdir))
    yield str(tmpdir)


def _normalize_str(x):
    if x is np.nan:
        return x
    else:
        return x.lower()


@pytest.mark.parametrize(
    "country, pc1, location1, pc2, location2, distance12",
    [
        ("FR", "91120", "Palaiseau", "67000", "Strasbourg", 400),
        ("GB", "WC2N 5DU", "London", "BT1 5GS", "Belfast", 518),
        # ('AR', 'c1002', 'Buenos-Aires', '62091', 'Rio-Negro', 965), known failure   # noqa
        ("AU", "6837", "Perth", "3000", "melbourne", 2722),
        ("AU", "6837", "Perth", "0221", "Barton", 3089),
        ("US", "60605", "Chicago", "94103", "San Francisco", 2984),
        ("CA", "M5R 1X8", "Toronto", "H2Z 1A7", "Montreal", 503),
        ("IE", "D01 R2PO", "Dublin", "T12 RW26", "Cork", 219),
    ],
)
def test_countries(country, pc1, location1, pc2, location2, distance12):
    if country == "IE":
        pytest.xfail("TODO: Investigate failure for IE")
    nomi = Nominatim(country)

    res = nomi.query_postal_code(pc1)
    assert isinstance(res, pd.Series)
    assert _normalize_str(location1) in _normalize_str(res.place_name)

    assert "country_code" in res.index

    res = nomi.query_postal_code(pc2)
    assert isinstance(res, pd.Series)
    assert _normalize_str(location2) in _normalize_str(res.place_name)

    gdist = GeoDistance(country)
    dist = gdist.query_postal_code(pc1, pc2)
    assert isinstance(dist, float)
    assert dist == pytest.approx(distance12, abs=5)


def test_download_dataset(temp_dir):
    assert not os.path.exists(os.path.join(temp_dir, "FR.txt"))
    nomi = Nominatim("fr")
    # the data file was downloaded
    assert os.path.exists(os.path.join(temp_dir, "FR.txt"))
    res = nomi.query_postal_code("77160")

    nomi2 = Nominatim("fr")
    res2 = nomi.query_postal_code("77160")

    assert_array_equal(nomi._data.columns, nomi2._data.columns)
    assert_array_equal(nomi._data_frame.columns, nomi2._data_frame.columns)
    assert nomi._data.shape == nomi._data.shape
    assert nomi._data_frame.shape == nomi._data_frame.shape

    assert len(res.place_name.split(",")) > 1
    assert len(res2.place_name.split(",")) > 1


def test_nominatim_query_postal_code():
    nomi = Nominatim("fr")

    res = nomi.query_postal_code(["91120"])
    assert isinstance(res, pd.DataFrame)
    assert res.shape[0] == 1
    assert res.place_name.values[0] == "Palaiseau"

    res = nomi.query_postal_code("91120")
    assert isinstance(res, pd.Series)
    assert res.place_name == "Palaiseau"

    res = nomi.query_postal_code(["33625", "31000", "99999"])
    assert res.shape[0] == 3
    assert not np.isfinite(res.iloc[2].latitude)


def test_nominatim_query_postal_code_multiple():
    nomi = Nominatim("de", unique=False)
    expected_places = [
        "Wellen",
        "Groß Rodensleben",
        "Irxleben",
        "Eichenbarleben",
        "Klein Rodensleben",
        "Niederndodeleben",
        "Hohendodeleben",
        "Ochtmersleben",
    ]

    res = nomi.query_postal_code("39167")
    assert isinstance(res, pd.DataFrame)
    assert res.shape[0] == len(expected_places)
    for place in res.place_name.values:
        assert place in expected_places


@pytest.mark.slow
@pytest.mark.parametrize("country", pgeocode.COUNTRIES_VALID)
def test_nominatim_all_countries(country):
    nomi = Nominatim(country)
    res = nomi.query_postal_code("00000")
    assert isinstance(res, pd.Series)


def test_nominatim_distance_postal_code():

    gdist = GeoDistance("fr")

    dist = gdist.query_postal_code("91120", "91120")
    assert dist == 0

    # distance between Palaiseau and Strasbourg
    dist = gdist.query_postal_code("91120", "67000")
    assert isinstance(dist, float)
    assert dist == pytest.approx(400, abs=4.5)
    assert np.isfinite(dist).all()

    dist = gdist.query_postal_code("91120", ["31000", "67000"])
    assert isinstance(dist, np.ndarray)
    assert dist.shape == (2,)
    assert np.isfinite(dist).all()

    dist = gdist.query_postal_code(["31000", "67000"], "91120")
    assert isinstance(dist, np.ndarray)
    assert dist.shape == (2,)
    assert np.isfinite(dist).all()

    dist = gdist.query_postal_code(["31000", "67000"], ["67000", "31000"])
    assert isinstance(dist, np.ndarray)
    assert dist.shape == (2,)
    assert np.diff(dist)[0] == 0
    assert np.isfinite(dist).all()


def test_haversine_distance():
    try:
        from geopy.distance import great_circle
    except ImportError:
        raise pytest.skip("scikit-learn not installed")

    rng = np.random.RandomState(42)

    N = 100

    x = rng.rand(N, 2) * 80
    y = x * rng.rand(N, 2)

    d_ref = np.zeros(N)
    for idx, (x_coord, y_coord) in enumerate(zip(x, y)):
        d_ref[idx] = great_circle(x_coord, y_coord).km

    d_pred = haversine_distance(x, y)
    # same distance +/- 3 km
    assert_allclose(d_ref, d_pred, atol=3)


def test_open_extract_url(httpserver):
    download_url = "/fr.txt"

    # check download of uncompressed files
    httpserver.expect_oneshot_request(download_url).respond_with_json({"a": 1})
    with _open_extract_url(httpserver.url_for(download_url), "fr") as fh:
        assert json.loads(fh.read()) == {"a": 1}
    httpserver.check_assertions()

    # check download of zipped files
    # Create an in-memory zip file
    answer = b"a=1"
    with BytesIO() as fh:
        with ZipFile(fh, "w") as fh_zip:
            with fh_zip.open("FR.txt", "w") as fh_inner:
                fh_inner.write(answer)
        fh.seek(0)
        res = fh.read()

    download_url = "/fr.zip"
    httpserver.expect_oneshot_request(download_url).respond_with_data(res)

    with _open_extract_url(httpserver.url_for(download_url), "fr") as fh:
        assert fh.read() == answer


@pytest.mark.parametrize(
    "download_url",
    [
        "https://download.geonames.org/export/zip/{country}.zip",
        "https://symerio.github.io/postal-codes-data/data/"
        "geonames/{country}.txt",
    ],
    ids=["geonames", "gitlab-pages"],
)
def test_cdn(temp_dir, monkeypatch, download_url):
    monkeypatch.setattr(pgeocode, "DOWNLOAD_URL", [download_url])
    assert not os.path.exists(os.path.join(temp_dir, "IE.txt"))
    Nominatim("IE")
    # the data file was downloaded
    assert os.path.exists(os.path.join(temp_dir, "IE.txt"))


def test_url_returns_404(httpserver, monkeypatch, temp_dir):
    download_url = "/fr.gzip"
    httpserver.expect_oneshot_request(download_url).respond_with_data(
        "", status=404
    )

    monkeypatch.setattr(
        pgeocode, "DOWNLOAD_URL", [httpserver.url_for(download_url)]
    )
    # Nominatim("fr")
    with pytest.raises(urllib.error.HTTPError, match="HTTP Error 404"):
        Nominatim("fr")
    httpserver.check_assertions()


def test_first_url_fails(httpserver, monkeypatch, temp_dir):
    download_url = "/IE.txt"
    httpserver.expect_oneshot_request(download_url).respond_with_data(
        "", status=404
    )

    monkeypatch.setattr(
        pgeocode,
        "DOWNLOAD_URL",
        [
            httpserver.url_for(download_url),
            "https://symerio.github.io/postal-codes-data/data/"
            "geonames/{country}.txt",
        ],
    )
    msg = "IE.txt failed with: HTTP Error 404.*Trying next URL"
    with pytest.warns(UserWarning, match=msg):
        Nominatim("ie")
    httpserver.check_assertions()


<<<<<<< HEAD
def test_query_location_exact():
    nomi = Nominatim("fr")
    res = nomi.query_location("Strasbourg")
    assert isinstance(res, pd.DataFrame)


def test_query_location_fuzzy():
    nomi = Nominatim("fr")
    res = nomi.query_location("Straasborg", fuzzy_threshold=80)
    print(res)
    assert isinstance(res, pd.DataFrame)
    assert 0 < len(res)


def test_query_location_nonsense():
    nomi = Nominatim("fr")
    res = nomi.query_location("182581stisdgsg21191t..,,,,,,,,,,")
    assert isinstance(res, pd.DataFrame)
    assert len(res) == 0
=======
def test_unique_index_pcode(tmp_path):
    """Check that a centroid is computed both for latitude and longitude

    Regression test for https://github.com/symerio/pgeocode/pull/62
    """

    class MockNominatim(Nominatim):
        def __init__(self):
            pass

    data = pd.DataFrame(
        {
            "postal_code": ["1", "1", "2", "2"],
            "latitude": [1.0, 2.0, 3.0, 4],
            "longitude": [5.0, 6.0, 7.0, 8],
            "place_name": ["a", "b", "c", "d"],
            "state_name": ["a", "b", "c", "d"],
            "country_name": ["a", "b", "c", "d"],
            "county_name": ["a", "b", "c", "d"],
            "community_name": ["a", "b", "c", "d"],
            "accuracy": [1, 2, 3, 4],
            "country_code": [1, 2, 3, 4],
            "county_code": [1, 2, 3, 4],
            "state_code": [1, 2, 3, 4],
            "community_code": [1, 2, 3, 4],
        }
    )

    nominatim = MockNominatim()
    data_path = tmp_path / "a.txt"
    nominatim._data_path = str(data_path)
    nominatim._data = data
    data_unique = nominatim._index_postal_codes()

    data_unique_expected = pd.DataFrame(
        {
            "postal_code": ["1", "2"],
            "latitude": [1.5, 3.5],
            "longitude": [5.5, 7.5],
            "place_name": ["a, b", "c, d"],
            "state_name": ["a", "c"],
            # We don't include the country_name for some reason?
            # 'country_name': ['a', 'c'],
            "county_name": ["a", "c"],
            "community_name": ["a", "c"],
            "accuracy": [1, 3],
            "country_code": [1, 3],
            "county_code": [1, 3],
            "state_code": [1, 3],
            "community_code": [1, 3],
        }
    )
    pd.testing.assert_frame_equal(
        data_unique.sort_index(axis=1), data_unique_expected.sort_index(axis=1)
    )
>>>>>>> b0999b73
<|MERGE_RESOLUTION|>--- conflicted
+++ resolved
@@ -263,27 +263,27 @@
     httpserver.check_assertions()
 
 
-<<<<<<< HEAD
 def test_query_location_exact():
     nomi = Nominatim("fr")
     res = nomi.query_location("Strasbourg")
     assert isinstance(res, pd.DataFrame)
 
+    # Invalid query
+    res = nomi.query_location("182581stisdgsg21191t..,,,,,,,,,,")
+    assert isinstance(res, pd.DataFrame)
+    assert len(res) == 0
+
 
 def test_query_location_fuzzy():
+    pytest.importorskip("thefuzz")
     nomi = Nominatim("fr")
+    # Querying with a typo
     res = nomi.query_location("Straasborg", fuzzy_threshold=80)
-    print(res)
-    assert isinstance(res, pd.DataFrame)
-    assert 0 < len(res)
-
-
-def test_query_location_nonsense():
-    nomi = Nominatim("fr")
-    res = nomi.query_location("182581stisdgsg21191t..,,,,,,,,,,")
-    assert isinstance(res, pd.DataFrame)
-    assert len(res) == 0
-=======
+    assert isinstance(res, pd.DataFrame)
+    assert len(res) > 0
+    assert res["place_name"].unique().tolist() == ["Strasbourg"]
+
+
 def test_unique_index_pcode(tmp_path):
     """Check that a centroid is computed both for latitude and longitude
 
@@ -338,5 +338,4 @@
     )
     pd.testing.assert_frame_equal(
         data_unique.sort_index(axis=1), data_unique_expected.sort_index(axis=1)
-    )
->>>>>>> b0999b73
+    )