--- conflicted
+++ resolved
@@ -1,13 +1,5 @@
 # Release notes
 
-<<<<<<< HEAD
-## [unreleased]
- 
- *April 5, 2022*
-
- - Implemented `Nominatim.query_location` to query place names with text search
- - Added optional extra dependency `thefuzz`
-=======
 ## Unreleased
 
  - The minimum supported Python version is updated to Python 3.8
@@ -22,7 +14,11 @@
    This default can still be changed by setting the `PGEOCODE_DATA_DIR` environment variable.
    [#51](https://github.com/symerio/pgeocode/pull/51)
 
->>>>>>> b0999b73
+ - Implemented `Nominatim.query_location` to query place names with text search
+   Fuzzy search is supported if an optional extra dependency `thefuzz` is installed.
+   [#59](https://github.com/symerio/pgeocode/pull/59)
+
+
 
 ## Version 0.3.0
 
