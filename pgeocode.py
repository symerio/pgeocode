# License 3-clause BSD
#
# Authors: Roman Yurchak <roman.yurchak@symerio.com>

import os
import urllib.request
import warnings
from io import BytesIO

import numpy as np
import pandas as pd

<<<<<<< HEAD
from models import check_is_valid_zip_code


__version__ = '0.2.1'

STORAGE_DIR = os.environ.get(
    "PGEOCODE_DATA_DIR",
    os.path.join(os.path.expanduser('~'), 'pgeocode_data')
=======
__version__ = "0.2.1"

STORAGE_DIR = os.environ.get(
    "PGEOCODE_DATA_DIR", os.path.join(os.path.expanduser("~"), "pgeocode_data")
>>>>>>> 7240ede4
)

DOWNLOAD_URL = "https://download.geonames.org/export/zip/{country}.zip"

DATA_FIELDS = [
    "country_code",
    "postal_code",
    "place_name",
    "state_name",
    "state_code",
    "county_name",
    "county_code",
    "community_name",
    "community_code",
    "latitude",
    "longitude",
    "accuracy",
]

COUNTRIES_VALID = [
    "AD",
    "AR",
    "AS",
    "AT",
    "AU",
    "AX",
    "BD",
    "BE",
    "BG",
    "BM",
    "BR",
    "BY",
    "CA",
    "CH",
    "CO",
    "CR",
    "CZ",
    "DE",
    "DK",
    "DO",
    "DZ",
    "ES",
    "FI",
    "FO",
    "FR",
    "GB",
    "GF",
    "GG",
    "GL",
    "GP",
    "GT",
    "GU",
    "HR",
    "HU",
    "IE",
    "IM",
    "IN",
    "IS",
    "IT",
    "JE",
    "JP",
    "LI",
    "LK",
    "LT",
    "LU",
    "LV",
    "MC",
    "MD",
    "MH",
    "MK",
    "MP",
    "MQ",
    "MT",
    "MX",
    "MY",
    "NC",
    "NL",
    "NO",
    "NZ",
    "PH",
    "PK",
    "PL",
    "PM",
    "PR",
    "PT",
    "RE",
    "RO",
    "RU",
    "SE",
    "SI",
    "SJ",
    "SK",
    "SM",
    "TH",
    "TR",
    "UA",
    "US",
    "UY",
    "VA",
    "VI",
    "WF",
    "YT",
    "ZA",
]


def _get_url(url):
    """Download contents for a URL"""
    res = urllib.request.urlopen(url)
    reader = BytesIO(res.read())
    res.close()
    return reader, res.headers


class Nominatim(object):
    """Query geographical location from a city name or a postal code

    Parameters
    ----------
    country: str, default='fr'
       country code. See the documentation for a list of supported countries.
    unique: bool, default=True
        Create unique postcode index, merging all places with the same postcode
        into a single entry
    """

    def __init__(self, country="fr", unique=True):

        country = country.upper()
        if country not in COUNTRIES_VALID:
            raise ValueError(
                (
                    "country={} is not a known country code. "
                    "See the README for a list of supported "
                    "countries"
                ).format(country)
            )
        if country == "AR":
            warnings.warn(
                "The Argentina data file contains 4-digit postal "
                "codes which were replaced with a new system "
                "in 1999."
            )
        self.country = country
        self._data_path, self._data = self._get_data(country)
        if unique:
            self._data_frame = self._index_postal_codes()
        else:
            self._data_frame = self._data
        self.unique = unique

    @staticmethod
    def _get_data(country):
        """Load the data from disk; otherwise download and save it"""
        from zipfile import ZipFile

        data_path = os.path.join(STORAGE_DIR, country.upper() + ".txt")
        if os.path.exists(data_path):
            data = pd.read_csv(data_path, dtype={"postal_code": str})
        else:
            url = DOWNLOAD_URL.format(country=country)
            reader, headers = _get_url(url)
            with ZipFile(reader) as fh_zip:
                with fh_zip.open(country.upper() + ".txt") as fh:
                    data = pd.read_csv(
                        fh,
                        sep="\t",
                        header=None,
                        names=DATA_FIELDS,
                        dtype={"postal_code": str},
                    )
            if not os.path.exists(STORAGE_DIR):
                os.mkdir(STORAGE_DIR)
            data.to_csv(data_path, index=None)

        return data_path, data

    def _index_postal_codes(self):
        """ Create a dataframe with unique postal codes """
        data_path_unique = self._data_path.replace(".txt", "-index.txt")

        if os.path.exists(data_path_unique):
            data_unique = pd.read_csv(
                data_path_unique, dtype={"postal_code": str}
            )
        else:

            # group together places with the same postal code
            df_unique_cp_group = self._data.groupby("postal_code")
            data_unique = df_unique_cp_group[["latitude", "longitude"]].mean()
            valid_keys = set(DATA_FIELDS).difference(
<<<<<<< HEAD
                ['place_name', 'lattitude', 'longitude', 'postal_code'])
            data_unique['place_name'] = df_unique_cp_group['place_name'].apply(
                lambda x: ', '.join([str(el) for el in x]))
=======
                ["place_name", "lattitude", "longitude", "postal_code"]
            )
            data_unique["place_name"] = df_unique_cp_group["place_name"].apply(
                lambda x: ", ".join([str(el) for el in x])
            )
>>>>>>> 7240ede4
            for key in valid_keys:
                data_unique[key] = df_unique_cp_group[key].first()
            data_unique = data_unique.reset_index()[DATA_FIELDS]
            data_unique.to_csv(data_path_unique, index=None)
        return data_unique

    def _normalize_postal_code(self, codes):
        """Normalize postal codes to the values contained in the database

        For instance, take into account only first letters when applicable.
        Takes in a pd.DataFrame
        """
        codes["postal_code"] = codes.postal_code.str.upper()

        if self.country in ["GB", "IE", "CA"]:
            codes["postal_code"] = codes.postal_code.str.split().str.get(0)
        else:
            pass

        return codes

    def query_postal_code(self, codes):
        """Get locations information from postal codes

        Parameters
        ----------
        codes: array, list or int
          an array of strings containing postal codes

        Returns
        -------
        df : pandas.DataFrame
          a pandas.DataFrame with the relevant information
        """
        if isinstance(codes, int):
            codes = str(codes)

        if isinstance(codes, str):
            codes = [codes]
            single_entry = True
            if self.country == 'BR':
                warnings.warn(check_is_valid_zip_code(codes))
        else:
            single_entry = False
            # warnings.warn(msg)
            if self.country == 'BR':
                [warnings.warn(msg) for msg in list(
                    map(check_is_valid_zip_code, codes))]

        if not isinstance(codes, pd.DataFrame):
            codes = pd.DataFrame(codes, columns=["postal_code"])

        codes = self._normalize_postal_code(codes)
        response = pd.merge(
            codes, self._data_frame, on="postal_code", how="left"
        )
        if self.unique and single_entry:
            response = response.iloc[0]
        return response

    def query_location(self, name):
        """Get locations information from a community/minicipality name"""
        pass


class GeoDistance(Nominatim):
    """ Distance calculation from a city name or a postal code

    Parameters
    ----------
    data_path: str
      path to the dataset
    error: str, default='ignore'
      how to handle not found elements. One of
      'ignore' (return NaNs), 'error' (raise an exception),
      'nearest' (find from nearest valid points)
    """

    def __init__(self, country="fr", errors="ignore"):
        super(GeoDistance, self).__init__(country)

    def query_postal_code(self, x, y):
        """ Get distance (in km) between postal codes

        Parameters
        ----------
        x: array, list or int
          a list  of postal codes
        y: array, list or int
          a list  of postal codes

        Returns
        -------
        d : array or int
          the calculated distances
        """
        if isinstance(x, int):
            x = str(x)

        if isinstance(y, int):
            y = str(y)

        if isinstance(x, str):
            x = [x]
            single_x_entry = True
        else:
            single_x_entry = False
        df_x = super(GeoDistance, self).query_postal_code(x)

        if isinstance(y, str):
            y = [y]
            single_y_entry = True
        else:
            single_y_entry = False

        df_y = super(GeoDistance, self).query_postal_code(y)

        x_coords = df_x[["latitude", "longitude"]].values
        y_coords = df_y[["latitude", "longitude"]].values

        if x_coords.shape[0] == y_coords.shape[0]:
            pass
        elif x_coords.shape[0] == 1:
            x_coords = np.repeat(x_coords, y_coords.shape[0], axis=0)
        elif y_coords.shape[0] == 1:
            y_coords = np.repeat(y_coords, x_coords.shape[0], axis=0)
        else:
            raise ValueError("x and y must have the same number of elements")

        dist = haversine_distance(x_coords, y_coords)
        if single_x_entry and single_y_entry:
            return dist[0]
        else:
            return dist


# Copied from geopy
# IUGG mean earth radius in kilometers, from
# https://en.wikipedia.org/wiki/Earth_radius#Mean_radius.  Using a
# sphere with this radius results in an error of up to about 0.5%.
EARTH_RADIUS = 6371.009


def haversine_distance(x, y):
    """Haversine (great circle) distance

    Calculate the great circle distance between two points
    on the earth (specified in decimal degrees)

    Parameters
    ----------
    x : array, shape=(n_samples, 2)
      the first list of coordinates (degrees)
    y : array: shape=(n_samples, 2)
      the second list of coordinates (degress)

    Returns
    -------
    d : array, shape=(n_samples,)
      the distance between corrdinates (km)

    References
    ----------
    https://en.wikipedia.org/wiki/Great-circle_distance
    """
    x_rad = np.radians(x)
    y_rad = np.radians(y)

    d = y_rad - x_rad

    dlat, dlon = d.T
    x_lat = x_rad[:, 0]
    y_lat = y_rad[:, 0]

<<<<<<< HEAD
    a = np.sin(dlat / 2.0)**2 + \
        np.cos(x_lat) * np.cos(y_lat) * np.sin(dlon / 2.0)**2
=======
    a = (
        np.sin(dlat / 2.0) ** 2
        + np.cos(x_lat) * np.cos(y_lat) * np.sin(dlon / 2.0) ** 2
    )
>>>>>>> 7240ede4

    c = 2 * np.arcsin(np.sqrt(a))
    return EARTH_RADIUS * c<|MERGE_RESOLUTION|>--- conflicted
+++ resolved
@@ -10,21 +10,12 @@
 import numpy as np
 import pandas as pd
 
-<<<<<<< HEAD
 from models import check_is_valid_zip_code
 
-
-__version__ = '0.2.1'
-
-STORAGE_DIR = os.environ.get(
-    "PGEOCODE_DATA_DIR",
-    os.path.join(os.path.expanduser('~'), 'pgeocode_data')
-=======
 __version__ = "0.2.1"
 
 STORAGE_DIR = os.environ.get(
     "PGEOCODE_DATA_DIR", os.path.join(os.path.expanduser("~"), "pgeocode_data")
->>>>>>> 7240ede4
 )
 
 DOWNLOAD_URL = "https://download.geonames.org/export/zip/{country}.zip"
@@ -216,17 +207,11 @@
             df_unique_cp_group = self._data.groupby("postal_code")
             data_unique = df_unique_cp_group[["latitude", "longitude"]].mean()
             valid_keys = set(DATA_FIELDS).difference(
-<<<<<<< HEAD
-                ['place_name', 'lattitude', 'longitude', 'postal_code'])
-            data_unique['place_name'] = df_unique_cp_group['place_name'].apply(
-                lambda x: ', '.join([str(el) for el in x]))
-=======
                 ["place_name", "lattitude", "longitude", "postal_code"]
             )
             data_unique["place_name"] = df_unique_cp_group["place_name"].apply(
                 lambda x: ", ".join([str(el) for el in x])
             )
->>>>>>> 7240ede4
             for key in valid_keys:
                 data_unique[key] = df_unique_cp_group[key].first()
             data_unique = data_unique.reset_index()[DATA_FIELDS]
@@ -401,15 +386,10 @@
     x_lat = x_rad[:, 0]
     y_lat = y_rad[:, 0]
 
-<<<<<<< HEAD
-    a = np.sin(dlat / 2.0)**2 + \
-        np.cos(x_lat) * np.cos(y_lat) * np.sin(dlon / 2.0)**2
-=======
     a = (
         np.sin(dlat / 2.0) ** 2
         + np.cos(x_lat) * np.cos(y_lat) * np.sin(dlon / 2.0) ** 2
     )
->>>>>>> 7240ede4
 
     c = 2 * np.arcsin(np.sqrt(a))
     return EARTH_RADIUS * c