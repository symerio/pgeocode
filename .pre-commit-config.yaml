--- conflicted
+++ resolved
@@ -5,38 +5,17 @@
     -   id: check-yaml
     -   id: end-of-file-fixer
     -   id: trailing-whitespace
-<<<<<<< HEAD
 -   repo: https://github.com/charliermarsh/ruff-pre-commit
     rev: "v0.0.237"
     hooks:
       - id: ruff
         args: [--fix]
-=======
 
 
->>>>>>> cdf69e61
 -   repo: https://github.com/psf/black
     rev: 22.12.0
     hooks:
     -   id: black
-<<<<<<< HEAD
-=======
-
--   repo: https://github.com/asottile/pyupgrade
-    rev: v3.3.1
-    hooks:
-    -   id: pyupgrade
-        args: ["--py38-plus"]
-
--   repo: https://github.com/hadialqattan/pycln
-    rev: "v2.1.2"
-    hooks:
-      - id: pycln
-        args: [--config=pyproject.toml]
-        stages: [manual]
-
-
->>>>>>> cdf69e61
 -   repo: https://github.com/pre-commit/mirrors-mypy
     rev: v0.991
     hooks:
