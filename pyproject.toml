[build-system]
requires = ["setuptools>=42", "wheel"]

[tool.black]
line-length = 79

<<<<<<< HEAD
[tool.ruff]
=======
[tool.mypy]
python_version = "3.8"
show_error_codes = true
warn_unreachable = true

# Strict checks
disallow_untyped_calls = false
disallow_untyped_defs = false
disallow_incomplete_defs = true
no_implicit_optional = true

[tool.pycln]
all = true

[tool.isort]
profile = "black"

[tool.tox]
legacy_tox_ini = """
[tox]
isolated_build = true
envlist = doc,py36,py37,py38,py39,coverage
skipsdist=true

[testenv]
whitelist_externals = poetry
commands =
    pip install --editable . pytest pytest-httpserver
    pytest {posargs}

[testenv:doc]
commands =
    pip install --editable .
    pip install --requirement doc/requirements.txt
    sphinx-build doc build/sphinx/html

[testenv:coverage]
commands =
    pip install --editable . pytest pytest-httpserver coverage
    coverage run -m pytest {posargs}
    coverage html
"""
>>>>>>> cdf69e61
<|MERGE_RESOLUTION|>--- conflicted
+++ resolved
@@ -4,9 +4,8 @@
 [tool.black]
 line-length = 79
 
-<<<<<<< HEAD
 [tool.ruff]
-=======
+
 [tool.mypy]
 python_version = "3.8"
 show_error_codes = true
@@ -18,11 +17,6 @@
 disallow_incomplete_defs = true
 no_implicit_optional = true
 
-[tool.pycln]
-all = true
-
-[tool.isort]
-profile = "black"
 
 [tool.tox]
 legacy_tox_ini = """
@@ -48,5 +42,4 @@
     pip install --editable . pytest pytest-httpserver coverage
     coverage run -m pytest {posargs}
     coverage html
-"""
->>>>>>> cdf69e61
+"""